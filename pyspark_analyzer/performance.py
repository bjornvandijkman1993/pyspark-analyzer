--- conflicted
+++ resolved
@@ -2,16 +2,12 @@
 Performance optimization utilities for large dataset profiling.
 """
 
-import logging
 from typing import Optional
 from pyspark.sql import DataFrame
 from pyspark.sql.utils import AnalysisException
 from py4j.protocol import Py4JError, Py4JJavaError
 
 from .exceptions import SparkOperationError
-
-logger = logging.getLogger(__name__)
-
 from .logging import get_logger
 
 logger = get_logger(__name__)
@@ -107,7 +103,6 @@
     )
 
     # Get cluster configuration hints
-<<<<<<< HEAD
     try:
         default_parallelism = spark.sparkContext.defaultParallelism
         shuffle_partitions_setting = spark.conf.get(
@@ -116,21 +111,14 @@
         shuffle_partitions = (
             int(shuffle_partitions_setting) if shuffle_partitions_setting else 200
         )
+        logger.debug(
+            f"Cluster config: default_parallelism={default_parallelism}, "
+            f"shuffle_partitions={shuffle_partitions}"
+        )
     except Exception as e:
         logger.warning(f"Could not get cluster configuration, using defaults: {str(e)}")
         default_parallelism = 8
         shuffle_partitions = 200
-=======
-    default_parallelism = spark.sparkContext.defaultParallelism
-    shuffle_partitions_setting = spark.conf.get("spark.sql.shuffle.partitions", "200")
-    shuffle_partitions = (
-        int(shuffle_partitions_setting) if shuffle_partitions_setting else 200
-    )
-    logger.debug(
-        f"Cluster config: default_parallelism={default_parallelism}, "
-        f"shuffle_partitions={shuffle_partitions}"
-    )
->>>>>>> 99575521
 
     # Optimal partition size targets (in bytes)
     # These are based on Spark best practices
