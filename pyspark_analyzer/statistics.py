"""
Statistics computation functions for DataFrame profiling.
"""

import logging
from typing import Dict, Any, List, Optional
from pyspark.sql import DataFrame
from pyspark.sql.functions import (
    col,
    count,
    when,
    min as spark_min,
    max as spark_max,
    mean,
    stddev,
    expr,
    length,
    approx_count_distinct,
    skewness,
    kurtosis,
    variance,
    sum as spark_sum,
    trim,
    upper,
    lower,
    desc,
    abs as spark_abs,
)
from pyspark.sql.utils import AnalysisException
from py4j.protocol import Py4JError, Py4JJavaError

from .utils import escape_column_name
<<<<<<< HEAD
from .exceptions import StatisticsError, SparkOperationError

logger = logging.getLogger(__name__)
=======
from .logging import get_logger

logger = get_logger(__name__)
>>>>>>> 99575521


class LazyRowCount:
    """
    Lazy evaluation wrapper for DataFrame row counting operations.

    This class defers count operations until they are actually needed,
    improving performance by avoiding unnecessary DataFrame scans.
    """

    def __init__(self, dataframe: DataFrame, initial_count: Optional[int] = None):
        """
        Initialize lazy row counter.

        Args:
            dataframe: PySpark DataFrame to count
            initial_count: Pre-computed count if available
        """
        self.df = dataframe
        self._count: Optional[int] = initial_count
        self._conditional_counts: Dict[str, int] = {}

    @property
    def value(self) -> int:
        """Get total row count, computing if not cached."""
        if self._count is None:
            logger.debug("Computing DataFrame row count")
            self._count = self.df.count()
            logger.debug(f"Row count computed: {self._count:,}")
        return self._count

    def get_conditional_count(self, condition_key: str, condition_expr: Any) -> int:
        """
        Get count for a specific condition, caching the result.

        Args:
            condition_key: Unique key for caching this condition
            condition_expr: PySpark condition expression

        Returns:
            Count of rows matching the condition
        """
        if condition_key not in self._conditional_counts:
            self._conditional_counts[condition_key] = self.df.filter(
                condition_expr
            ).count()
        return self._conditional_counts[condition_key]

    def get_multiple_conditional_counts(
        self, conditions: Dict[str, Any]
    ) -> Dict[str, int]:
        """
        Efficiently compute multiple conditional counts in a single aggregation.

        Args:
            conditions: Dictionary mapping condition keys to condition expressions

        Returns:
            Dictionary mapping condition keys to their counts
        """
        # Check which conditions we haven't computed yet
        missing_conditions = {
            key: expr
            for key, expr in conditions.items()
            if key not in self._conditional_counts
        }

        if missing_conditions:
            # Build aggregation expressions for missing conditions
            agg_exprs = [
                count(when(expr, 1)).alias(key)
                for key, expr in missing_conditions.items()
            ]

            # Execute single aggregation
            if agg_exprs:
                result = self.df.agg(*agg_exprs).collect()[0]

                # Cache the results
                for key in missing_conditions:
                    self._conditional_counts[key] = result[key]

        # Return all requested counts
        return {key: self._conditional_counts[key] for key in conditions.keys()}

    def invalidate_cache(self) -> None:
        """Clear cached counts (useful after DataFrame transformations)."""
        self._count = None
        self._conditional_counts.clear()

    def set_count(self, count: int) -> None:
        """Set the total count explicitly (useful for optimization)."""
        self._count = count


class StatisticsComputer:
    """Handles computation of various statistics for DataFrame columns."""

    def __init__(self, dataframe: DataFrame, total_rows: Optional[int] = None):
        """
        Initialize with a PySpark DataFrame.

        Args:
            dataframe: PySpark DataFrame to compute statistics for
            total_rows: Cached row count to avoid recomputation
        """
        self.df = dataframe
        # Use LazyRowCount for efficient row counting
        self.lazy_row_count = LazyRowCount(dataframe, initial_count=total_rows)
        self.cache_enabled = False
        logger.debug(
            f"StatisticsComputer initialized with {'cached' if total_rows else 'lazy'} row count"
        )

    def _get_total_rows(self) -> int:
        """Get total row count using lazy evaluation."""
        return self.lazy_row_count.value

    def compute_basic_stats(self, column_name: str) -> Dict[str, Any]:
        """
        Compute basic statistics for any column type using optimized lazy evaluation.

        Args:
            column_name: Name of the column

        Returns:
            Dictionary with basic statistics
        """
<<<<<<< HEAD
        try:
            # Use lazy evaluation - total_rows will only be computed if needed
            total_rows = self._get_total_rows()
=======
        logger.debug(f"Computing basic statistics for column: {column_name}")
        # Use lazy evaluation - total_rows will only be computed if needed
        total_rows = self._get_total_rows()
>>>>>>> 99575521

            # Single aggregation for efficiency - optimized for large datasets
            escaped_name = escape_column_name(column_name)
            result = self.df.agg(
                count(col(escaped_name)).alias("non_null_count"),
                count(when(col(escaped_name).isNull(), 1)).alias("null_count"),
                approx_count_distinct(col(escaped_name), rsd=0.05).alias(
                    "distinct_count"
                ),  # 5% relative error for speed
            ).collect()[0]
        except (AnalysisException, Py4JError, Py4JJavaError) as e:
            logger.error(
                f"Failed to compute basic stats for column '{column_name}': {str(e)}"
            )
            raise SparkOperationError(
                f"Failed to compute basic statistics for column '{column_name}': {str(e)}",
                e,
            )
        except Exception as e:
            logger.error(
                f"Unexpected error computing basic stats for column '{column_name}': {str(e)}"
            )
            raise StatisticsError(
                f"Failed to compute basic statistics for column '{column_name}': {str(e)}"
            )

        non_null_count = result["non_null_count"]
        null_count = result["null_count"]
        distinct_count = result["distinct_count"]

        return {
            "total_count": total_rows,
            "non_null_count": non_null_count,
            "null_count": null_count,
            "null_percentage": (
                (null_count / total_rows * 100) if total_rows > 0 else 0.0
            ),
            "distinct_count": distinct_count,
            "distinct_percentage": (
                (distinct_count / non_null_count * 100) if non_null_count > 0 else 0.0
            ),
        }

    def compute_numeric_stats(
        self, column_name: str, advanced: bool = True
    ) -> Dict[str, Any]:
        """
        Compute statistics specific to numeric columns.

        Args:
            column_name: Name of the numeric column
            advanced: Whether to compute advanced statistics (default: True)

        Returns:
            Dictionary with numeric statistics
        """
        logger.debug(
            f"Computing numeric statistics for column: {column_name}, advanced={advanced}"
        )
        # Build aggregation list dynamically for performance
        agg_list = [
            spark_min(col(column_name)).alias("min_value"),
            spark_max(col(column_name)).alias("max_value"),
            mean(col(column_name)).alias("mean_value"),
            stddev(col(column_name)).alias("std_value"),
            expr(f"percentile_approx({column_name}, 0.5)").alias("median_value"),
            expr(f"percentile_approx({column_name}, 0.25)").alias("q1_value"),
            expr(f"percentile_approx({column_name}, 0.75)").alias("q3_value"),
        ]

        if advanced:
            # Add advanced statistics in the same aggregation for efficiency
            agg_list.extend(
                [
                    skewness(col(column_name)).alias("skewness_value"),
                    kurtosis(col(column_name)).alias("kurtosis_value"),
                    variance(col(column_name)).alias("variance_value"),
                    spark_sum(col(column_name)).alias("sum_value"),
                    count(when(col(column_name) == 0, 1)).alias("zero_count"),
                    count(when(col(column_name) < 0, 1)).alias("negative_count"),
                    expr(f"percentile_approx({column_name}, 0.05)").alias("p5_value"),
                    expr(f"percentile_approx({column_name}, 0.95)").alias("p95_value"),
                ]
            )

        # Single aggregation for all numeric stats
<<<<<<< HEAD
        try:
            result = self.df.agg(*agg_list).collect()[0]
        except (AnalysisException, Py4JError, Py4JJavaError) as e:
            logger.error(
                f"Failed to compute numeric stats for column '{column_name}': {str(e)}"
            )
            raise SparkOperationError(
                f"Failed to compute numeric statistics for column '{column_name}': {str(e)}",
                e,
            )
        except Exception as e:
            logger.error(
                f"Unexpected error computing numeric stats for column '{column_name}': {str(e)}"
            )
            raise StatisticsError(
                f"Failed to compute numeric statistics for column '{column_name}': {str(e)}"
            )
=======
        logger.debug(f"Executing numeric aggregation with {len(agg_list)} expressions")
        result = self.df.agg(*agg_list).collect()[0]
>>>>>>> 99575521

        stats = {
            "min": result["min_value"],
            "max": result["max_value"],
            "mean": result["mean_value"],
            "std": result["std_value"] if result["std_value"] is not None else 0.0,
            "median": result["median_value"],
            "q1": result["q1_value"],
            "q3": result["q3_value"],
        }

        # Calculate derived statistics
        if result["min_value"] is not None and result["max_value"] is not None:
            stats["range"] = result["max_value"] - result["min_value"]

        if result["q1_value"] is not None and result["q3_value"] is not None:
            stats["iqr"] = result["q3_value"] - result["q1_value"]

        if advanced:
            stats.update(
                {
                    "skewness": result["skewness_value"],
                    "kurtosis": result["kurtosis_value"],
                    "variance": result["variance_value"],
                    "sum": result["sum_value"],
                    "zero_count": result["zero_count"],
                    "negative_count": result["negative_count"],
                    "p5": result["p5_value"],
                    "p95": result["p95_value"],
                }
            )

            # Coefficient of variation (only if mean is not zero)
            if (
                result["mean_value"]
                and result["mean_value"] != 0
                and result["std_value"]
            ):
                try:
                    stats["cv"] = abs(result["std_value"] / result["mean_value"])
                except (ZeroDivisionError, ArithmeticError) as e:
                    logger.warning(
                        f"Could not compute coefficient of variation for column '{column_name}': {str(e)}"
                    )
                    stats["cv"] = None

        return stats

    def compute_string_stats(
        self, column_name: str, top_n: int = 10, pattern_detection: bool = True
    ) -> Dict[str, Any]:
        """
        Compute statistics specific to string columns.

        Args:
            column_name: Name of the string column
            top_n: Number of top frequent values to return (default: 10)
            pattern_detection: Whether to detect patterns (default: True)

        Returns:
            Dictionary with string statistics
        """
        # Build aggregation list
        agg_list = [
            spark_min(length(col(column_name))).alias("min_length"),
            spark_max(length(col(column_name))).alias("max_length"),
            mean(length(col(column_name))).alias("avg_length"),
            count(when(col(column_name) == "", 1)).alias("empty_count"),
            count(when(trim(col(column_name)) != col(column_name), 1)).alias(
                "has_whitespace_count"
            ),
        ]

        if pattern_detection:
            # Common pattern detection (email, URL, phone, numeric)
            agg_list.extend(
                [
                    count(
                        when(
                            col(column_name).rlike(
                                r"^[a-zA-Z0-9._%+-]+@[a-zA-Z0-9.-]+\.[a-zA-Z]{2,}$"
                            ),
                            1,
                        )
                    ).alias("email_count"),
                    count(when(col(column_name).rlike(r"^https?://"), 1)).alias(
                        "url_count"
                    ),
                    count(
                        when(col(column_name).rlike(r"^\+?[0-9\s\-\(\)]+$"), 1)
                    ).alias("phone_like_count"),
                    count(when(col(column_name).rlike(r"^[0-9]+$"), 1)).alias(
                        "numeric_string_count"
                    ),
                    count(
                        when(
                            (col(column_name).isNotNull())
                            & (col(column_name) == upper(col(column_name))),
                            1,
                        )
                    ).alias("uppercase_count"),
                    count(
                        when(
                            (col(column_name).isNotNull())
                            & (col(column_name) == lower(col(column_name))),
                            1,
                        )
                    ).alias("lowercase_count"),
                ]
            )

        # Single aggregation for efficiency
        try:
            result = self.df.agg(*agg_list).collect()[0]
        except (AnalysisException, Py4JError, Py4JJavaError) as e:
            logger.error(
                f"Failed to compute string stats for column '{column_name}': {str(e)}"
            )
            raise SparkOperationError(
                f"Failed to compute string statistics for column '{column_name}': {str(e)}",
                e,
            )
        except Exception as e:
            logger.error(
                f"Unexpected error computing string stats for column '{column_name}': {str(e)}"
            )
            raise StatisticsError(
                f"Failed to compute string statistics for column '{column_name}': {str(e)}"
            )

        stats = {
            "min_length": result["min_length"],
            "max_length": result["max_length"],
            "avg_length": result["avg_length"],
            "empty_count": result["empty_count"],
            "has_whitespace_count": result["has_whitespace_count"],
        }

        if pattern_detection:
            stats["patterns"] = {
                "email_count": result["email_count"],
                "url_count": result["url_count"],
                "phone_like_count": result["phone_like_count"],
                "numeric_string_count": result["numeric_string_count"],
                "uppercase_count": result["uppercase_count"],
                "lowercase_count": result["lowercase_count"],
            }

        # Get top N frequent values efficiently
        if top_n > 0:
            # Use groupBy with count and limit for performance
            top_values = (
                self.df.filter(col(column_name).isNotNull())
                .groupBy(column_name)
                .count()
                .orderBy(desc("count"))
                .limit(top_n)
                .collect()
            )

            stats["top_values"] = [
                {"value": row[column_name], "count": row["count"]} for row in top_values
            ]

        return stats

    def compute_temporal_stats(self, column_name: str) -> Dict[str, Any]:
        """
        Compute statistics specific to temporal columns (date/timestamp).

        Args:
            column_name: Name of the temporal column

        Returns:
            Dictionary with temporal statistics
        """
        try:
            result = self.df.agg(
                spark_min(col(column_name)).alias("min_date"),
                spark_max(col(column_name)).alias("max_date"),
            ).collect()[0]
        except (AnalysisException, Py4JError, Py4JJavaError) as e:
            logger.error(
                f"Failed to compute temporal stats for column '{column_name}': {str(e)}"
            )
            raise SparkOperationError(
                f"Failed to compute temporal statistics for column '{column_name}': {str(e)}",
                e,
            )
        except Exception as e:
            logger.error(
                f"Unexpected error computing temporal stats for column '{column_name}': {str(e)}"
            )
            raise StatisticsError(
                f"Failed to compute temporal statistics for column '{column_name}': {str(e)}"
            )

        min_date = result["min_date"]
        max_date = result["max_date"]

        # Calculate date range in days if both dates are present
        date_range_days = None
        if min_date and max_date:
            try:
                date_range_days = (max_date - min_date).days
            except (AttributeError, TypeError) as e:
                # Handle different datetime types
                logger.warning(
                    f"Could not calculate date range for column '{column_name}': {str(e)}"
                )
                date_range_days = None

        return {
            "min_date": min_date,
            "max_date": max_date,
            "date_range_days": date_range_days,
        }

    def compute_outlier_stats(
        self, column_name: str, method: str = "iqr"
    ) -> Dict[str, Any]:
        """
        Compute outlier detection statistics for numeric columns using lazy evaluation.

        Args:
            column_name: Name of the numeric column
            method: Method for outlier detection ('iqr' or 'zscore')

        Returns:
            Dictionary with outlier statistics
        """
        logger.debug(
            f"Computing outlier statistics for column: {column_name}, method={method}"
        )
        if method == "iqr":
            # IQR method: outliers are values outside [Q1 - 1.5*IQR, Q3 + 1.5*IQR]
            result = self.df.agg(
                expr(f"percentile_approx({column_name}, 0.25)").alias("q1"),
                expr(f"percentile_approx({column_name}, 0.75)").alias("q3"),
            ).collect()[0]

            q1 = result["q1"]
            q3 = result["q3"]

            if q1 is not None and q3 is not None:
                iqr = q3 - q1
                lower_bound = q1 - 1.5 * iqr
                upper_bound = q3 + 1.5 * iqr

                # Use lazy conditional counting for outliers
                conditions = {
                    "lower_outliers": col(column_name) < lower_bound,
                    "upper_outliers": col(column_name) > upper_bound,
                    "total_outliers": (col(column_name) < lower_bound)
                    | (col(column_name) > upper_bound),
                }

                outlier_counts = self.lazy_row_count.get_multiple_conditional_counts(
                    conditions
                )
                total_rows = self._get_total_rows()
                outlier_count = outlier_counts["total_outliers"]

                return {
                    "method": "iqr",
                    "lower_bound": lower_bound,
                    "upper_bound": upper_bound,
                    "outlier_count": outlier_count,
                    "outlier_percentage": (
                        (outlier_count / total_rows * 100) if total_rows > 0 else 0.0
                    ),
                    "lower_outlier_count": outlier_counts["lower_outliers"],
                    "upper_outlier_count": outlier_counts["upper_outliers"],
                }

        elif method == "zscore":
            # Z-score method: outliers are values with |z-score| > 3
            stats_result = self.df.agg(
                mean(col(column_name)).alias("mean_val"),
                stddev(col(column_name)).alias("std_val"),
            ).collect()[0]

            mean_val = stats_result["mean_val"]
            std_val = stats_result["std_val"]

            if mean_val is not None and std_val is not None and std_val > 0:
                # Use lazy conditional counting for z-score outliers
                zscore_condition = (
                    spark_abs((col(column_name) - mean_val) / std_val) > 3
                )
                outlier_count = self.lazy_row_count.get_conditional_count(
                    f"zscore_outliers_{column_name}", zscore_condition
                )

                total_rows = self._get_total_rows()

                return {
                    "method": "zscore",
                    "threshold": 3.0,
                    "outlier_count": outlier_count,
                    "outlier_percentage": (
                        (outlier_count / total_rows * 100) if total_rows > 0 else 0.0
                    ),
                    "mean": mean_val,
                    "std": std_val,
                }

        return {"method": method, "outlier_count": 0, "outlier_percentage": 0.0}

    def compute_data_quality_stats(
        self, column_name: str, column_type: str = "auto"
    ) -> Dict[str, Any]:
        """
        Compute data quality metrics for a column.

        Args:
            column_name: Name of the column
            column_type: Type of column ('numeric', 'string', 'temporal', 'auto')

        Returns:
            Dictionary with data quality metrics
        """
        # Get basic stats first (reuse existing computation)
        basic_stats = self.compute_basic_stats(column_name)

        # Initialize quality metrics
        quality_metrics = {
            "completeness": 1.0 - (basic_stats["null_percentage"] / 100.0),
            "uniqueness": (
                basic_stats["distinct_percentage"] / 100.0
                if basic_stats["non_null_count"] > 0
                else 0.0
            ),
            "null_count": basic_stats["null_count"],
        }

        # Auto-detect column type if needed
        if column_type == "auto":
            # Simple type detection based on data
            sample_result = (
                self.df.select(col(column_name))
                .filter(col(column_name).isNotNull())
                .limit(100)
                .collect()
            )
            if sample_result:
                sample_val = sample_result[0][column_name]
                if isinstance(sample_val, (int, float)):
                    column_type = "numeric"
                elif isinstance(sample_val, str):
                    column_type = "string"
                else:
                    column_type = "other"

        # Type-specific quality checks
        if column_type == "numeric":
            # Check for numeric quality issues
            quality_result = self.df.agg(
                count(when(col(column_name).isNaN(), 1)).alias("nan_count"),
                count(when(col(column_name) == float("inf"), 1)).alias("inf_count"),
                count(when(col(column_name) == float("-inf"), 1)).alias(
                    "neg_inf_count"
                ),
            ).collect()[0]

            quality_metrics.update(
                {
                    "nan_count": quality_result["nan_count"],
                    "infinity_count": quality_result["inf_count"]
                    + quality_result["neg_inf_count"],
                }
            )

            # Get outlier info
            outlier_stats = self.compute_outlier_stats(column_name, method="iqr")
            quality_metrics["outlier_percentage"] = outlier_stats["outlier_percentage"]

        elif column_type == "string":
            # Check for string quality issues
            quality_result = self.df.agg(
                count(when(trim(col(column_name)) == "", 1)).alias("blank_count"),
                count(when(col(column_name).rlike(r"[^\x00-\x7F]"), 1)).alias(
                    "non_ascii_count"
                ),
                count(when(length(col(column_name)) == 1, 1)).alias(
                    "single_char_count"
                ),
            ).collect()[0]

            quality_metrics.update(
                {
                    "blank_count": quality_result["blank_count"],
                    "non_ascii_count": quality_result["non_ascii_count"],
                    "single_char_count": quality_result["single_char_count"],
                }
            )
        # For other types (arrays, structs, etc.), we only have basic quality metrics

        # Calculate overall quality score (0-1)
        quality_score = quality_metrics["completeness"]

        # Adjust score based on other factors
        if column_type == "numeric" and "outlier_percentage" in quality_metrics:
            # Penalize for outliers (max 10% penalty)
            outlier_penalty = min(
                quality_metrics["outlier_percentage"] / 100.0 * 0.1, 0.1
            )
            quality_score *= 1 - outlier_penalty

        # Penalize for low uniqueness in ID-like columns
        if "id" in column_name.lower() and quality_metrics["uniqueness"] < 0.95:
            quality_score *= quality_metrics["uniqueness"]

        quality_metrics["quality_score"] = round(quality_score, 3)
        quality_metrics["column_type"] = column_type

        return quality_metrics

    def enable_caching(self) -> None:
        """
        Enable DataFrame caching for multiple statistics computations.

        Use this when profiling multiple columns on the same dataset
        to avoid recomputing the DataFrame multiple times.
        """
        if not self.cache_enabled:
            self.df.cache()
            self.cache_enabled = True

    def disable_caching(self) -> None:
        """Disable DataFrame caching and unpersist cached data."""
        if self.cache_enabled:
            self.df.unpersist()
            self.cache_enabled = False

    def compute_all_columns_batch(
        self,
        columns: Optional[List[str]] = None,
        include_advanced: bool = True,
        include_quality: bool = True,
    ) -> Dict[str, Dict[str, Any]]:
        """
        Compute statistics for multiple columns in batch operations.

        This method optimizes performance by:
        1. Combining multiple aggregations into single operations
        2. Using approximate functions where possible
        3. Minimizing data shuffling

        Args:
            columns: List of columns to profile. If None, profiles all columns.
            include_advanced: Include advanced statistics (skewness, kurtosis, outliers, etc.)
            include_quality: Include data quality metrics

        Returns:
            Dictionary mapping column names to their statistics
        """
        if columns is None:
            columns = self.df.columns

        logger.info(f"Starting batch computation for {len(columns)} columns")

        # Enable caching for multiple operations
        self.enable_caching()

        try:
            # Get data types for all columns
            column_types = {
                field.name: field.dataType for field in self.df.schema.fields
            }

            # Build all aggregation expressions at once
            all_agg_exprs = []
            columns_to_process = []

            for column in columns:
                if column in column_types:
                    columns_to_process.append(column)
                    agg_exprs = self._build_column_agg_exprs(
                        column, column_types[column], include_advanced
                    )
                    all_agg_exprs.extend(agg_exprs)

            # Execute single aggregation for all columns
            if all_agg_exprs:
                logger.debug(
                    f"Executing batch aggregation with {len(all_agg_exprs)} expressions"
                )
                result_row = self.df.agg(*all_agg_exprs).collect()[0]

                # Get total rows if not cached
                total_rows = self._get_total_rows()

                # Extract results for each column
                results = {}
                for column in columns_to_process:
                    results[column] = self._extract_column_stats(
                        column,
                        column_types[column],
                        result_row,
                        total_rows,
                        include_advanced,
                        include_quality,
                    )

                logger.info(f"Batch computation completed for {len(results)} columns")
                return results
            else:
                return {}
        finally:
            # Always clean up caching
            self.disable_caching()

    def _build_column_agg_exprs(
        self, column_name: str, column_type: Any, include_advanced: bool = True
    ) -> List[Any]:
        """
        Build aggregation expressions for a single column.

        Args:
            column_name: Name of the column
            column_type: PySpark data type of the column
            include_advanced: Whether to include advanced statistics

        Returns:
            List of aggregation expressions for this column
        """
        from pyspark.sql.types import NumericType, StringType, TimestampType, DateType

        # Escape column name for special characters
        escaped_name = escape_column_name(column_name)

        # Build aggregation expressions based on column type
        agg_exprs = [
            count(col(escaped_name)).alias(f"{column_name}_non_null_count"),
            count(when(col(escaped_name).isNull(), 1)).alias(
                f"{column_name}_null_count"
            ),
            approx_count_distinct(col(escaped_name), rsd=0.05).alias(
                f"{column_name}_distinct_count"
            ),
        ]

        # Add type-specific aggregations
        if isinstance(column_type, NumericType):
            numeric_aggs = [
                spark_min(col(escaped_name)).alias(f"{column_name}_min"),
                spark_max(col(escaped_name)).alias(f"{column_name}_max"),
                mean(col(escaped_name)).alias(f"{column_name}_mean"),
                stddev(col(escaped_name)).alias(f"{column_name}_std"),
                expr(f"percentile_approx({escaped_name}, 0.5)").alias(
                    f"{column_name}_median"
                ),
                expr(f"percentile_approx({escaped_name}, 0.25)").alias(
                    f"{column_name}_q1"
                ),
                expr(f"percentile_approx({escaped_name}, 0.75)").alias(
                    f"{column_name}_q3"
                ),
            ]

            # Add advanced statistics if requested
            if include_advanced:
                numeric_aggs.extend(
                    [
                        skewness(col(escaped_name)).alias(f"{column_name}_skewness"),
                        kurtosis(col(escaped_name)).alias(f"{column_name}_kurtosis"),
                    ]
                )

            agg_exprs.extend(numeric_aggs)
        elif isinstance(column_type, StringType):
            agg_exprs.extend(
                [
                    spark_min(length(col(escaped_name))).alias(
                        f"{column_name}_min_length"
                    ),
                    spark_max(length(col(escaped_name))).alias(
                        f"{column_name}_max_length"
                    ),
                    mean(length(col(escaped_name))).alias(f"{column_name}_avg_length"),
                    count(when(col(escaped_name) == "", 1)).alias(
                        f"{column_name}_empty_count"
                    ),
                ]
            )
        elif isinstance(column_type, (TimestampType, DateType)):
            agg_exprs.extend(
                [
                    spark_min(col(escaped_name)).alias(f"{column_name}_min_date"),
                    spark_max(col(escaped_name)).alias(f"{column_name}_max_date"),
                ]
            )

        return agg_exprs

    def _extract_column_stats(
        self,
        column_name: str,
        column_type: Any,
        result_row: Any,
        total_rows: int,
        include_advanced: bool = True,
        include_quality: bool = True,
    ) -> Dict[str, Any]:
        """
        Extract statistics for a single column from the aggregation result.

        Args:
            column_name: Name of the column
            column_type: PySpark data type of the column
            result_row: Row containing all aggregation results
            total_rows: Total number of rows in the DataFrame
            include_advanced: Whether to include advanced statistics
            include_quality: Whether to include data quality metrics

        Returns:
            Dictionary with column statistics
        """
        from pyspark.sql.types import NumericType, StringType, TimestampType, DateType

        # Extract basic statistics
        non_null_count = result_row[f"{column_name}_non_null_count"]
        null_count = result_row[f"{column_name}_null_count"]
        distinct_count = result_row[f"{column_name}_distinct_count"]

        stats = {
            "data_type": str(column_type),
            "total_count": total_rows,
            "non_null_count": non_null_count,
            "null_count": null_count,
            "null_percentage": (
                (null_count / total_rows * 100) if total_rows > 0 else 0.0
            ),
            "distinct_count": distinct_count,
            "distinct_percentage": (
                (distinct_count / non_null_count * 100) if non_null_count > 0 else 0.0
            ),
        }

        # Add type-specific statistics
        if isinstance(column_type, NumericType):
            min_val = result_row[f"{column_name}_min"]
            max_val = result_row[f"{column_name}_max"]
            q1_val = result_row[f"{column_name}_q1"]
            q3_val = result_row[f"{column_name}_q3"]

            stats.update(
                {
                    "min": min_val,
                    "max": max_val,
                    "mean": result_row[f"{column_name}_mean"],
                    "std": (
                        result_row[f"{column_name}_std"]
                        if result_row[f"{column_name}_std"] is not None
                        else 0.0
                    ),
                    "median": result_row[f"{column_name}_median"],
                    "q1": q1_val,
                    "q3": q3_val,
                }
            )

            # Calculate derived statistics
            if min_val is not None and max_val is not None:
                stats["range"] = max_val - min_val

            if q1_val is not None and q3_val is not None:
                stats["iqr"] = q3_val - q1_val

            # Add advanced statistics if included and available
            if include_advanced:
                if f"{column_name}_skewness" in result_row:
                    stats["skewness"] = result_row[f"{column_name}_skewness"]
                if f"{column_name}_kurtosis" in result_row:
                    stats["kurtosis"] = result_row[f"{column_name}_kurtosis"]

                # Add outlier statistics (these require separate computation)
                if q1_val is not None and q3_val is not None:
                    outlier_stats = self.compute_outlier_stats(column_name)
                    stats["outliers"] = outlier_stats

        elif isinstance(column_type, StringType):
            stats.update(
                {
                    "min_length": result_row[f"{column_name}_min_length"],
                    "max_length": result_row[f"{column_name}_max_length"],
                    "avg_length": result_row[f"{column_name}_avg_length"],
                    "empty_count": result_row[f"{column_name}_empty_count"],
                }
            )

            # Add advanced string statistics if requested
            if include_advanced:
                # These require separate computation
                string_stats = self.compute_string_stats(
                    column_name, top_n=10, pattern_detection=True
                )
                # Only add the advanced parts
                if "top_values" in string_stats:
                    stats["top_values"] = string_stats["top_values"]
                if "patterns" in string_stats:
                    stats["patterns"] = string_stats["patterns"]
        elif isinstance(column_type, (TimestampType, DateType)):
            min_date = result_row[f"{column_name}_min_date"]
            max_date = result_row[f"{column_name}_max_date"]

            date_range_days = None
            if min_date and max_date:
                try:
                    date_range_days = (max_date - min_date).days
                except (AttributeError, TypeError):
                    date_range_days = None

            stats.update(
                {
                    "min_date": min_date,
                    "max_date": max_date,
                    "date_range_days": date_range_days,
                }
            )

        # Add data quality metrics if requested
        if include_quality:
            # Determine quality check type based on column type
            if isinstance(column_type, NumericType):
                quality_type = "numeric"
            elif isinstance(column_type, StringType):
                quality_type = "string"
            else:
                # For complex types (arrays, structs, etc.), skip type-specific quality checks
                quality_type = "other"

            quality_stats = self.compute_data_quality_stats(
                column_name, column_type=quality_type
            )
            stats["quality"] = quality_stats

        return stats<|MERGE_RESOLUTION|>--- conflicted
+++ resolved
@@ -2,7 +2,6 @@
 Statistics computation functions for DataFrame profiling.
 """
 
-import logging
 from typing import Dict, Any, List, Optional
 from pyspark.sql import DataFrame
 from pyspark.sql.functions import (
@@ -30,15 +29,10 @@
 from py4j.protocol import Py4JError, Py4JJavaError
 
 from .utils import escape_column_name
-<<<<<<< HEAD
 from .exceptions import StatisticsError, SparkOperationError
-
-logger = logging.getLogger(__name__)
-=======
 from .logging import get_logger
 
 logger = get_logger(__name__)
->>>>>>> 99575521
 
 
 class LazyRowCount:
@@ -167,15 +161,10 @@
         Returns:
             Dictionary with basic statistics
         """
-<<<<<<< HEAD
+        logger.debug(f"Computing basic statistics for column: {column_name}")
         try:
             # Use lazy evaluation - total_rows will only be computed if needed
             total_rows = self._get_total_rows()
-=======
-        logger.debug(f"Computing basic statistics for column: {column_name}")
-        # Use lazy evaluation - total_rows will only be computed if needed
-        total_rows = self._get_total_rows()
->>>>>>> 99575521
 
             # Single aggregation for efficiency - optimized for large datasets
             escaped_name = escape_column_name(column_name)
@@ -262,7 +251,7 @@
             )
 
         # Single aggregation for all numeric stats
-<<<<<<< HEAD
+        logger.debug(f"Executing numeric aggregation with {len(agg_list)} expressions")
         try:
             result = self.df.agg(*agg_list).collect()[0]
         except (AnalysisException, Py4JError, Py4JJavaError) as e:
@@ -280,10 +269,6 @@
             raise StatisticsError(
                 f"Failed to compute numeric statistics for column '{column_name}': {str(e)}"
             )
-=======
-        logger.debug(f"Executing numeric aggregation with {len(agg_list)} expressions")
-        result = self.df.agg(*agg_list).collect()[0]
->>>>>>> 99575521
 
         stats = {
             "min": result["min_value"],
