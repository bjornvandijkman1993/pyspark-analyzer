--- conflicted
+++ resolved
@@ -1,20 +1,14 @@
 from typing import Optional, List, Union, Any
-import logging
 import pandas as pd
 from pyspark.sql import DataFrame
 from pyspark.sql.utils import AnalysisException
 
 from .profiler import profile_dataframe
 from .sampling import SamplingConfig
-<<<<<<< HEAD
 from .exceptions import ConfigurationError, SparkOperationError
-
-logger = logging.getLogger(__name__)
-=======
 from .logging import get_logger
 
 logger = get_logger(__name__)
->>>>>>> 99575521
 
 
 def analyze(
@@ -73,19 +67,6 @@
         >>> # Get results as dictionary
         >>> profile = analyze(df, output_format="dict")
     """
-<<<<<<< HEAD
-    try:
-        # Build sampling configuration based on parameters
-        sampling_config = _build_sampling_config(
-            sampling=sampling,
-            target_rows=target_rows,
-            fraction=fraction,
-            seed=seed,
-        )
-
-        # Use the new standalone function directly
-        return profile_dataframe(
-=======
     logger.info(
         f"Starting DataFrame analysis with parameters: "
         f"sampling={sampling}, target_rows={target_rows}, "
@@ -106,31 +87,22 @@
     # Use the new standalone function directly
     try:
         result = profile_dataframe(
->>>>>>> 99575521
             dataframe=df,
             columns=columns,
             output_format=output_format,
             include_advanced=include_advanced,
             include_quality=include_quality,
-<<<<<<< HEAD
-            optimize_for_large_datasets=optimize_for_large_datasets,
             sampling_config=sampling_config,
         )
+        logger.info("DataFrame analysis completed successfully")
+        return result
     except AnalysisException as e:
         logger.error(f"Spark analysis error during profiling: {str(e)}")
         raise SparkOperationError(
             f"Failed to analyze DataFrame due to Spark error: {str(e)}", e
         )
     except Exception as e:
-        logger.error(f"Unexpected error during profiling: {str(e)}")
-=======
-            sampling_config=sampling_config,
-        )
-        logger.info("DataFrame analysis completed successfully")
-        return result
-    except Exception as e:
         logger.error(f"Error during DataFrame analysis: {str(e)}", exc_info=True)
->>>>>>> 99575521
         raise
 
 
@@ -156,12 +128,8 @@
         ValueError: If both target_rows and fraction are specified
     """
     if target_rows is not None and fraction is not None:
-<<<<<<< HEAD
+        logger.error("Cannot specify both target_rows and fraction")
         raise ConfigurationError("Cannot specify both target_rows and fraction")
-=======
-        logger.error("Cannot specify both target_rows and fraction")
-        raise ValueError("Cannot specify both target_rows and fraction")
->>>>>>> 99575521
 
     # If sampling is explicitly disabled
     if sampling is False:
