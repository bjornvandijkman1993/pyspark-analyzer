--- conflicted
+++ resolved
@@ -18,15 +18,11 @@
     StatisticsError,
 )
 from .logging import get_logger
-<<<<<<< HEAD
 from .performance import optimize_dataframe_for_profiling
 from .progress import ProgressStage
 from .sampling import SamplingConfig, SamplingMetadata, apply_sampling
 from .statistics import StatisticsComputer
 from .utils import format_profile_output
-=======
-from .progress import ProgressStage
->>>>>>> 1dbc46fd
 
 logger = get_logger(__name__)
 
@@ -37,15 +33,9 @@
     output_format: str = "pandas",
     include_advanced: bool = True,
     include_quality: bool = True,
-<<<<<<< HEAD
     sampling_config: SamplingConfig | None = None,
     show_progress: bool | None = None,
 ) -> pd.DataFrame | dict[str, Any] | str:
-=======
-    sampling_config: Optional[SamplingConfig] = None,
-    show_progress: Optional[bool] = None,
-) -> Union[pd.DataFrame, Dict[str, Any], str]:
->>>>>>> 1dbc46fd
     """
     Generate a comprehensive profile of a PySpark DataFrame.
 
