"""
Internal DataFrame profiler implementation for PySpark DataFrames.

This module is for internal use only. Use the `analyze()` function from the main package instead.
"""

import warnings
import logging

import pandas as pd
from typing import Dict, Any, List, Optional, Union
from pyspark.sql import DataFrame
from pyspark.sql.types import NumericType, StringType, TimestampType, DateType
from pyspark.sql.utils import AnalysisException
from py4j.protocol import Py4JError, Py4JJavaError

from .statistics import StatisticsComputer
from .utils import get_column_data_types, format_profile_output
from .performance import optimize_dataframe_for_profiling
from .sampling import SamplingConfig, SamplingMetadata, apply_sampling
<<<<<<< HEAD
from .exceptions import (
    DataTypeError,
    ColumnNotFoundError,
    SparkOperationError,
    StatisticsError,
)

logger = logging.getLogger(__name__)
=======
from .logging import get_logger

logger = get_logger(__name__)
>>>>>>> 99575521


def profile_dataframe(
    dataframe: DataFrame,
    columns: Optional[List[str]] = None,
    output_format: str = "pandas",
    include_advanced: bool = True,
    include_quality: bool = True,
    sampling_config: Optional[SamplingConfig] = None,
) -> Union[pd.DataFrame, Dict[str, Any], str]:
    """
    Generate a comprehensive profile of a PySpark DataFrame.

    Args:
        dataframe: PySpark DataFrame to profile
        columns: List of specific columns to profile. If None, profiles all columns.
        output_format: Output format ("pandas", "dict", "json", "summary").
                      Defaults to "pandas" for easy analysis.
        include_advanced: Include advanced statistics (skewness, kurtosis, outliers, etc.)
        include_quality: Include data quality metrics
        sampling_config: Sampling configuration. If None, auto-sampling is enabled for large datasets.

    Returns:
        Profile results in requested format
    """
    if not isinstance(dataframe, DataFrame):
<<<<<<< HEAD
        raise DataTypeError("Input must be a PySpark DataFrame")
=======
        logger.error("Input must be a PySpark DataFrame")
        raise TypeError("Input must be a PySpark DataFrame")
>>>>>>> 99575521

    logger.info(f"Starting profile_dataframe with {len(dataframe.columns)} columns")

    # Set up sampling with default config if not provided
    if sampling_config is None:
        sampling_config = SamplingConfig()

    # Apply sampling
    logger.debug("Applying sampling configuration")
    sampled_df, sampling_metadata = apply_sampling(dataframe, sampling_config)

    if sampling_metadata.is_sampled:
        logger.info(
            f"Sampling applied: {sampling_metadata.original_size} rows -> "
            f"{sampling_metadata.sample_size} rows (fraction: {sampling_metadata.sampling_fraction:.4f})"
        )
    else:
        logger.debug(
            f"No sampling applied, using full dataset with {sampling_metadata.sample_size} rows"
        )

    # Always optimize DataFrame for better performance
    logger.debug("Optimizing DataFrame for profiling")
    sampled_df = optimize_dataframe_for_profiling(
        sampled_df, row_count=sampling_metadata.sample_size
    )

    # Get column types
    column_types = get_column_data_types(sampled_df)

    # Select columns to profile
    if columns is None:
        columns = sampled_df.columns

    # Validate columns exist
    invalid_columns = set(columns) - set(sampled_df.columns)
    if invalid_columns:
<<<<<<< HEAD
        raise ColumnNotFoundError(list(invalid_columns), sampled_df.columns)
=======
        logger.error(f"Columns not found in DataFrame: {invalid_columns}")
        raise ValueError(f"Columns not found in DataFrame: {invalid_columns}")
>>>>>>> 99575521

    logger.info(
        f"Profiling {len(columns)} columns: {columns[:5]}{'...' if len(columns) > 5 else ''}"
    )

    # Create profile result
    profile_result: Dict[str, Any] = {
        "overview": _get_overview(sampled_df, column_types, sampling_metadata),
        "columns": {},
        "sampling": _get_sampling_info(sampling_metadata),
    }

    # Initialize stats computer
    stats_computer = StatisticsComputer(
        sampled_df, total_rows=sampling_metadata.sample_size
    )

<<<<<<< HEAD
    # Use batch processing for large datasets if enabled
    try:
        if optimize_for_large_datasets:
            profile_result["columns"] = stats_computer.compute_all_columns_batch(
                columns
            )
        else:
            # Standard column-by-column processing
            for column in columns:
                try:
                    profile_result["columns"][column] = _profile_column(
                        sampled_df,
                        column,
                        column_types,
                        stats_computer,
                        sampling_metadata,
                        include_advanced=include_advanced,
                        include_quality=include_quality,
                    )
                except (AnalysisException, Py4JError, Py4JJavaError) as e:
                    logger.error(f"Failed to profile column '{column}': {str(e)}")
                    raise SparkOperationError(
                        f"Failed to profile column '{column}' due to Spark error: {str(e)}",
                        e,
                    )
                except Exception as e:
                    logger.error(
                        f"Unexpected error profiling column '{column}': {str(e)}"
                    )
                    raise StatisticsError(
                        f"Failed to compute statistics for column '{column}': {str(e)}"
                    )
    except (AnalysisException, Py4JError, Py4JJavaError) as e:
        logger.error(f"Spark error during batch profiling: {str(e)}")
        raise SparkOperationError(
            f"Failed to profile DataFrame due to Spark error: {str(e)}", e
        )
=======
    # Always use batch processing for optimal performance
    logger.debug("Starting batch column profiling")
    profile_result["columns"] = stats_computer.compute_all_columns_batch(
        columns, include_advanced=include_advanced, include_quality=include_quality
    )
    logger.info("Column profiling completed")
>>>>>>> 99575521

    logger.debug(f"Formatting output as {output_format}")
    return format_profile_output(profile_result, output_format)


def _get_overview(
    df: DataFrame,
    column_types: Dict[str, Any],
    sampling_metadata: SamplingMetadata,
) -> Dict[str, Any]:
    """Get overview statistics for the entire DataFrame."""
    total_rows = sampling_metadata.sample_size
    total_columns = len(df.columns)

    return {
        "total_rows": total_rows,
        "total_columns": total_columns,
        "column_types": {col: str(dtype) for col, dtype in column_types.items()},
    }


def _profile_column(
    df: DataFrame,
    column_name: str,
    column_types: Dict[str, Any],
    stats_computer: StatisticsComputer,
    sampling_metadata: SamplingMetadata,
    include_advanced: bool = True,
    include_quality: bool = True,
) -> Dict[str, Any]:
    """
    Profile a single column.

    Args:
        df: DataFrame to profile
        column_name: Name of the column to profile
        column_types: Dictionary of column types
        stats_computer: Statistics computer instance
        sampling_metadata: Sampling metadata
        include_advanced: Include advanced statistics
        include_quality: Include data quality metrics

    Returns:
        Dictionary containing column statistics
    """
    column_type = column_types[column_name]

    # Handle empty DataFrame case
    if sampling_metadata.sample_size == 0:
        return {
            "data_type": str(column_type),
            "total_count": 0,
            "non_null_count": 0,
            "null_count": 0,
            "null_percentage": 0.0,
            "distinct_count": 0,
            "distinct_percentage": 0.0,
        }

    # Basic statistics for all columns
    basic_stats = stats_computer.compute_basic_stats(column_name)

    column_profile = {"data_type": str(column_type), **basic_stats}

    # Add type-specific statistics
    if isinstance(column_type, NumericType):
        numeric_stats = stats_computer.compute_numeric_stats(
            column_name, advanced=include_advanced
        )
        column_profile.update(numeric_stats)

        # Add outlier statistics for numeric columns
        if include_advanced:
            outlier_stats = stats_computer.compute_outlier_stats(column_name)
            column_profile["outliers"] = outlier_stats

    elif isinstance(column_type, StringType):
        string_stats = stats_computer.compute_string_stats(
            column_name,
            top_n=10 if include_advanced else 0,
            pattern_detection=include_advanced,
        )
        column_profile.update(string_stats)

    elif isinstance(column_type, (TimestampType, DateType)):
        temporal_stats = stats_computer.compute_temporal_stats(column_name)
        column_profile.update(temporal_stats)

    # Add data quality metrics if requested
    if include_quality:
        # Determine quality check type based on column type
        if isinstance(column_type, NumericType):
            quality_type = "numeric"
        elif isinstance(column_type, StringType):
            quality_type = "string"
        else:
            # For complex types (arrays, structs, etc.), skip type-specific quality checks
            quality_type = "other"

        quality_stats = stats_computer.compute_data_quality_stats(
            column_name,
            column_type=quality_type,
        )
        column_profile["quality"] = quality_stats

    return column_profile


def _get_sampling_info(sampling_metadata: Optional[SamplingMetadata]) -> Dict[str, Any]:
    """Get sampling information for the profile."""
    if not sampling_metadata:
        return {"is_sampled": False}

    return {
        "is_sampled": sampling_metadata.is_sampled,
        "original_size": sampling_metadata.original_size,
        "sample_size": sampling_metadata.sample_size,
        "sampling_fraction": sampling_metadata.sampling_fraction,
        "sampling_time": sampling_metadata.sampling_time,
        "estimated_speedup": sampling_metadata.speedup_estimate,
    }


# Backwards compatibility: Keep the DataFrameProfiler class but add deprecation warning
class DataFrameProfiler:
    """
    Main profiler class for generating comprehensive statistics for PySpark DataFrames.

    .. deprecated:: 3.0.0
        DataFrameProfiler is deprecated. Use the `analyze()` function instead.

    This class analyzes a PySpark DataFrame and computes various statistics for each column,
    including basic counts, data type specific metrics, and null value analysis.
    """

    def __init__(
        self,
        dataframe: DataFrame,
        sampling_config: Optional[SamplingConfig] = None,
    ):
        """
        Initialize the profiler with a PySpark DataFrame.

        Args:
            dataframe: PySpark DataFrame to profile
            sampling_config: Sampling configuration. If None, auto-sampling is enabled for large datasets.
        """
        warnings.warn(
            "DataFrameProfiler is deprecated and will be removed in a future version. "
            "Use the analyze() function instead.",
            DeprecationWarning,
            stacklevel=2,
        )

        if not isinstance(dataframe, DataFrame):
<<<<<<< HEAD
            raise DataTypeError("Input must be a PySpark DataFrame")
=======
            logger.error("Input must be a PySpark DataFrame")
            raise TypeError("Input must be a PySpark DataFrame")
>>>>>>> 99575521

        # Set up sampling with default config if not provided
        if sampling_config is None:
            sampling_config = SamplingConfig()

        self.sampling_config = sampling_config
        self.sampling_metadata: Optional[SamplingMetadata] = None

        # Store original DataFrame
        self._original_dataframe = dataframe
        self.df = dataframe
        self._sampling_applied = False

        # Initialize with lazy evaluation - defer heavy operations
        self.column_types = get_column_data_types(self.df)
        self.stats_computer: Optional[StatisticsComputer] = None

    def _apply_sampling(self) -> None:
        """Apply sampling if not already applied."""
        if self._sampling_applied:
            return

        # Apply sampling
        self.df, self.sampling_metadata = apply_sampling(
            self._original_dataframe, self.sampling_config
        )

        # Always optimize DataFrame for better performance
        self.df = optimize_dataframe_for_profiling(
            self.df, row_count=self.sampling_metadata.sample_size
        )

        # Update column types if DataFrame changed
        self.column_types = get_column_data_types(self.df)
        self._sampling_applied = True

    def _ensure_stats_computer(self) -> StatisticsComputer:
        """Initialize stats computer with lazy evaluation."""
        if self.stats_computer is None:
            self._apply_sampling()
            # Ensure sampling_metadata is available after _apply_sampling
            assert self.sampling_metadata is not None
            # Pass the sample size to avoid redundant count operations
            self.stats_computer = StatisticsComputer(
                self.df, total_rows=self.sampling_metadata.sample_size
            )
        return self.stats_computer

    def profile(
        self,
        columns: Optional[List[str]] = None,
        output_format: str = "pandas",
        include_advanced: bool = True,
        include_quality: bool = True,
    ) -> Union[pd.DataFrame, Dict[str, Any], str]:
        """
        Generate a comprehensive profile of the DataFrame.

        Args:
            columns: List of specific columns to profile. If None, profiles all columns.
            output_format: Output format ("pandas", "dict", "json", "summary")
                          Defaults to "pandas" for easy analysis.
            include_advanced: Include advanced statistics (skewness, kurtosis, outliers, etc.)
            include_quality: Include data quality metrics

        Returns:
            Profile results in requested format
        """
        # Use the new standalone function
        return profile_dataframe(
            dataframe=self._original_dataframe,
            columns=columns,
            output_format=output_format,
            include_advanced=include_advanced,
            include_quality=include_quality,
            sampling_config=self.sampling_config,
        )<|MERGE_RESOLUTION|>--- conflicted
+++ resolved
@@ -5,7 +5,6 @@
 """
 
 import warnings
-import logging
 
 import pandas as pd
 from typing import Dict, Any, List, Optional, Union
@@ -18,20 +17,15 @@
 from .utils import get_column_data_types, format_profile_output
 from .performance import optimize_dataframe_for_profiling
 from .sampling import SamplingConfig, SamplingMetadata, apply_sampling
-<<<<<<< HEAD
 from .exceptions import (
     DataTypeError,
     ColumnNotFoundError,
     SparkOperationError,
     StatisticsError,
 )
-
-logger = logging.getLogger(__name__)
-=======
 from .logging import get_logger
 
 logger = get_logger(__name__)
->>>>>>> 99575521
 
 
 def profile_dataframe(
@@ -58,12 +52,8 @@
         Profile results in requested format
     """
     if not isinstance(dataframe, DataFrame):
-<<<<<<< HEAD
+        logger.error("Input must be a PySpark DataFrame")
         raise DataTypeError("Input must be a PySpark DataFrame")
-=======
-        logger.error("Input must be a PySpark DataFrame")
-        raise TypeError("Input must be a PySpark DataFrame")
->>>>>>> 99575521
 
     logger.info(f"Starting profile_dataframe with {len(dataframe.columns)} columns")
 
@@ -101,12 +91,8 @@
     # Validate columns exist
     invalid_columns = set(columns) - set(sampled_df.columns)
     if invalid_columns:
-<<<<<<< HEAD
+        logger.error(f"Columns not found in DataFrame: {invalid_columns}")
         raise ColumnNotFoundError(list(invalid_columns), sampled_df.columns)
-=======
-        logger.error(f"Columns not found in DataFrame: {invalid_columns}")
-        raise ValueError(f"Columns not found in DataFrame: {invalid_columns}")
->>>>>>> 99575521
 
     logger.info(
         f"Profiling {len(columns)} columns: {columns[:5]}{'...' if len(columns) > 5 else ''}"
@@ -124,52 +110,23 @@
         sampled_df, total_rows=sampling_metadata.sample_size
     )
 
-<<<<<<< HEAD
-    # Use batch processing for large datasets if enabled
+    # Always use batch processing for optimal performance
+    logger.debug("Starting batch column profiling")
     try:
-        if optimize_for_large_datasets:
-            profile_result["columns"] = stats_computer.compute_all_columns_batch(
-                columns
-            )
-        else:
-            # Standard column-by-column processing
-            for column in columns:
-                try:
-                    profile_result["columns"][column] = _profile_column(
-                        sampled_df,
-                        column,
-                        column_types,
-                        stats_computer,
-                        sampling_metadata,
-                        include_advanced=include_advanced,
-                        include_quality=include_quality,
-                    )
-                except (AnalysisException, Py4JError, Py4JJavaError) as e:
-                    logger.error(f"Failed to profile column '{column}': {str(e)}")
-                    raise SparkOperationError(
-                        f"Failed to profile column '{column}' due to Spark error: {str(e)}",
-                        e,
-                    )
-                except Exception as e:
-                    logger.error(
-                        f"Unexpected error profiling column '{column}': {str(e)}"
-                    )
-                    raise StatisticsError(
-                        f"Failed to compute statistics for column '{column}': {str(e)}"
-                    )
+        profile_result["columns"] = stats_computer.compute_all_columns_batch(
+            columns, include_advanced=include_advanced, include_quality=include_quality
+        )
+        logger.info("Column profiling completed")
     except (AnalysisException, Py4JError, Py4JJavaError) as e:
         logger.error(f"Spark error during batch profiling: {str(e)}")
         raise SparkOperationError(
             f"Failed to profile DataFrame due to Spark error: {str(e)}", e
         )
-=======
-    # Always use batch processing for optimal performance
-    logger.debug("Starting batch column profiling")
-    profile_result["columns"] = stats_computer.compute_all_columns_batch(
-        columns, include_advanced=include_advanced, include_quality=include_quality
-    )
-    logger.info("Column profiling completed")
->>>>>>> 99575521
+    except Exception as e:
+        logger.error(f"Unexpected error during batch profiling: {str(e)}")
+        raise StatisticsError(
+            f"Failed to compute statistics during batch profiling: {str(e)}"
+        )
 
     logger.debug(f"Formatting output as {output_format}")
     return format_profile_output(profile_result, output_format)
@@ -325,12 +282,8 @@
         )
 
         if not isinstance(dataframe, DataFrame):
-<<<<<<< HEAD
+            logger.error("Input must be a PySpark DataFrame")
             raise DataTypeError("Input must be a PySpark DataFrame")
-=======
-            logger.error("Input must be a PySpark DataFrame")
-            raise TypeError("Input must be a PySpark DataFrame")
->>>>>>> 99575521
 
         # Set up sampling with default config if not provided
         if sampling_config is None:
